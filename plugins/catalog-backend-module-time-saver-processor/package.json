{
  "name": "@tduniec/backstage-plugin-catalog-backend-module-time-saver-processor",
  "description": "The time-saver-processor backend module for the catalog plugin.",
<<<<<<< HEAD
  "version": "1.1.0",
  "main": "src/index.ts",
  "types": "src/index.ts",
=======
  "version": "1.0.0",
  "main": "dist/index.cjs.js",
  "types": "dist/index.d.ts",
>>>>>>> 747b2b0a
  "license": "Apache-2.0",
  "publishConfig": {
    "access": "public",
    "main": "dist/index.cjs.js",
    "types": "dist/index.d.ts"
  },
  "backstage": {
    "role": "backend-plugin-module",
    "pluginId": "catalog",
    "pluginPackage": "@backstage/plugin-catalog-backend"
  },
  "scripts": {
    "start": "backstage-cli package start",
    "build": "backstage-cli package build",
    "lint": "backstage-cli package lint",
    "test": "backstage-cli package test",
    "clean": "backstage-cli package clean",
    "prepack": "backstage-cli package prepack",
    "postpack": "backstage-cli package postpack"
  },
  "dependencies": {
    "@backstage/backend-common": "^0.23.3",
    "@backstage/backend-plugin-api": "^0.7.0",
    "@backstage/catalog-model": "^1.5.0",
    "@backstage/plugin-catalog-node": "^1.12.4",
    "@backstage/types": "^1.1.1"
  },
  "devDependencies": {
    "@backstage/backend-test-utils": "^0.4.4",
    "@backstage/cli": "^0.26.11"
  },
  "files": [
    "dist"
  ],
  "repository": {
    "type": "git",
    "url": "git+https://github.com/tduniec/backstage-timesaver-plugin.git"
  },
  "keywords": [
    "catalog-processor",
    "timesaver",
    "backstage"
  ],
  "author": "tduniec",
  "bugs": {
    "url": "https://github.com/tduniec/backstage-timesaver-plugin/issues"
  },
  "homepage": "https://github.com/tduniec/backstage-timesaver-plugin#readme"
}<|MERGE_RESOLUTION|>--- conflicted
+++ resolved
@@ -1,15 +1,9 @@
 {
   "name": "@tduniec/backstage-plugin-catalog-backend-module-time-saver-processor",
   "description": "The time-saver-processor backend module for the catalog plugin.",
-<<<<<<< HEAD
   "version": "1.1.0",
   "main": "src/index.ts",
   "types": "src/index.ts",
-=======
-  "version": "1.0.0",
-  "main": "dist/index.cjs.js",
-  "types": "dist/index.d.ts",
->>>>>>> 747b2b0a
   "license": "Apache-2.0",
   "publishConfig": {
     "access": "public",

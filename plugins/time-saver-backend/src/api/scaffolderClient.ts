--- conflicted
+++ resolved
@@ -64,15 +64,10 @@
     if (keyConfig) {
       key = keyConfig[0].secret;
     }
-<<<<<<< HEAD
-    const decodedBytes = this.decodeFromBase64(key);
-    const tokenSub = name ?? 'backstage-server';
-=======
     const decodedBytes = this.isBase64(key)
       ? this.decodeFromBase64(key)
       : key;
     const tokenSub = name ?? 'backstage-server'
->>>>>>> cd954df8
 
     const payload = {
       sub: tokenSub,

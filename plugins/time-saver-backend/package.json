--- conflicted
+++ resolved
@@ -1,10 +1,6 @@
 {
   "name": "@tduniec/backstage-plugin-time-saver-backend",
-<<<<<<< HEAD
-  "version": "0.1.14",
-=======
   "version": "2.2.1",
->>>>>>> 1b063929
   "main": "src/index.ts",
   "types": "src/index.ts",
   "license": "Apache-2.0",
@@ -37,13 +33,6 @@
     "postpack": "backstage-cli package postpack"
   },
   "dependencies": {
-<<<<<<< HEAD
-    "@backstage/backend-common": "^0.21.7",
-    "@backstage/backend-defaults": "^0.2.17",
-    "@backstage/backend-plugin-api": "^0.6.17",
-    "@backstage/backend-tasks": "^0.5.22",
-    "@backstage/config": "^1.2.0",
-=======
     "@backstage/backend-common": "^0.23.1",
     "@backstage/backend-defaults": "^0.3.3",
     "@backstage/backend-plugin-api": "^0.6.20",
@@ -51,7 +40,6 @@
     "@backstage/config": "^1.2.0",
     "@backstage/plugin-permission-common": "^0.7.14",
     "@mui/system": "^5.2.3",
->>>>>>> 1b063929
     "@types/express": "*",
     "base64-js": "^1.5.1",
     "express": "^4.17.1",
@@ -63,20 +51,12 @@
     "yn": "^4.0.0"
   },
   "devDependencies": {
-<<<<<<< HEAD
-    "@backstage/cli": "^0.26.3",
-    "@backstage/plugin-auth-backend": "^0.22.4",
-    "@backstage/plugin-auth-backend-module-guest-provider": "^0.1.3",
-    "@types/jsonwebtoken": "^9.0.6",
-    "@types/node": "^20.12.11",
-=======
     "@backstage/backend-test-utils": "^0.4.3",
     "@backstage/cli": "^0.26.9",
     "@backstage/test-utils": "^1.5.6",
     "@testing-library/dom": "^9.0.0",
     "@testing-library/react": "^14.0.0",
     "@testing-library/user-event": "^14.0.0",
->>>>>>> 1b063929
     "@types/supertest": "^2.0.12",
     "@types/uuid": "^9.0.8",
     "msw": "^1.0.0",

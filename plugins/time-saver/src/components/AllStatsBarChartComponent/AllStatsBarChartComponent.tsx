--- conflicted
+++ resolved
@@ -47,11 +47,7 @@
 
   useEffect(() => {
     fetchWithCredentials(
-<<<<<<< HEAD
-      `${configApi.getString('backend.baseUrl')}/api/time-saver/getStats`
-=======
       `${configApi.getString('backend.baseUrl')}/api/time-saver/getStats`,
->>>>>>> 30cafda3
     )
       .then(response => response.json())
       .then(dt => setData(dt))

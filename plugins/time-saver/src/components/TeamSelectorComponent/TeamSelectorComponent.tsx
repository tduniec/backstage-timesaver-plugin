//@ts-nocheck
/*
 * Copyright 2024 The Backstage Authors
 *
 * Licensed under the Apache License, Version 2.0 (the "License");
 * you may not use this file except in compliance with the License.
 * You may obtain a copy of the License at
 *
 *     http://www.apache.org/licenses/LICENSE-2.0
 *
 * Unless required by applicable law or agreed to in writing, software
 * distributed under the License is distributed on an "AS IS" BASIS,
 * WITHOUT WARRANTIES OR CONDITIONS OF ANY KIND, either express or implied.
 * See the License for the specific language governing permissions and
 * limitations under the License.
 */
import * as React from 'react';
import { useEffect, useState } from 'react';
import { configApiRef, useApi } from '@backstage/core-plugin-api';
import CircularProgress from '@material-ui/core/CircularProgress';
import {
  Button,
  Select,
  Box,
  FormControl,
  InputLabel,
  MenuItem,
} from '@material-ui/core';
import { fetchWithCredentials } from '../utils';

interface TeamSelectorProps {
  onTeamChange: (team: string) => void;
  onClearButtonClick?: () => void;
}

type GroupsResponse = {
  groups: string[];
};

export default function TeamSelector({
  onTeamChange,
  onClearButtonClick,
}: TeamSelectorProps) {
  const [team, setTeam] = React.useState('');

  const handleChange = (
    event: React.ChangeEvent<{
      name?: string | undefined;
      value: unknown;
    }>,
  ) => {
    const selectedTeam = event.target.value as string;
    setTeam(selectedTeam);
    onTeamChange(selectedTeam);
  };

  const handleClearClick = () => {
    setTeam('');
    onClearButtonClick?.();
  };

  const [data, setData] = useState<GroupsResponse | null>(null);
  const configApi = useApi(configApiRef);

  useEffect(() => {
    fetchWithCredentials(
<<<<<<< HEAD
      `${configApi.getString('backend.baseUrl')}/api/time-saver/groups`
=======
      `${configApi.getString('backend.baseUrl')}/api/time-saver/groups`,
>>>>>>> 30cafda3
    )
      .then(response => response.json())
      .then(dt => setData(dt))
      .catch();
  }, [configApi, onTeamChange]);

  if (!data) {
    return <CircularProgress />;
  }

  const groups = data.groups;
  return (
    <Box style={{ minWidth: 360, display: 'flex', flexWrap: 'nowrap', gap: 6 }}>
      <FormControl fullWidth variant="outlined">
        <InputLabel>Team</InputLabel>
        <Select value={team} label="Team" onChange={handleChange}>
          {groups.map(group => (
            <MenuItem key={group} value={group}>
              {group}
            </MenuItem>
          ))}
        </Select>
      </FormControl>
      {onClearButtonClick && (
        <Button variant="outlined" color="secondary" onClick={handleClearClick}>
          Clear
        </Button>
      )}
    </Box>
  );
}<|MERGE_RESOLUTION|>--- conflicted
+++ resolved
@@ -64,11 +64,7 @@
 
   useEffect(() => {
     fetchWithCredentials(
-<<<<<<< HEAD
       `${configApi.getString('backend.baseUrl')}/api/time-saver/groups`
-=======
-      `${configApi.getString('backend.baseUrl')}/api/time-saver/groups`,
->>>>>>> 30cafda3
     )
       .then(response => response.json())
       .then(dt => setData(dt))

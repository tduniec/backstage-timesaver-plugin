/*
 * Copyright 2024 The Backstage Authors
 *
 * Licensed under the Apache License, Version 2.0 (the "License");
 * you may not use this file except in compliance with the License.
 * You may obtain a copy of the License at
 *
 *     http://www.apache.org/licenses/LICENSE-2.0
 *
 * Unless required by applicable law or agreed to in writing, software
 * distributed under the License is distributed on an "AS IS" BASIS,
 * WITHOUT WARRANTIES OR CONDITIONS OF ANY KIND, either express or implied.
 * See the License for the specific language governing permissions and
 * limitations under the License.
 */
import * as React from 'react';
import { Autocomplete } from '@material-ui/lab';
import { useEffect, useState } from 'react';
import { configApiRef, useApi } from '@backstage/core-plugin-api';
import CircularProgress from '@material-ui/core/CircularProgress';
import { fetchWithCredentials } from '../utils';
import { useTheme, TextField } from '@material-ui/core';

interface TemplateChange {
  onTemplateChange: (templateTask: string) => void;
}

type TemplateResponse = {
  templates: string[];
};

export default function TemplateAutocomplete({
  onTemplateChange,
}: TemplateChange) {
  const [_task, setTask] = React.useState('');

  const handleChange = (
    _event: React.ChangeEvent<{}>,
    value: string | null
  ) => {
    const selectedTemplateTaskId = value || '';
    setTask(selectedTemplateTaskId);
    onTemplateChange(selectedTemplateTaskId);
  };

  const [data, setData] = useState<TemplateResponse | null>(null);
  const configApi = useApi(configApiRef);
  const theme = useTheme();
  useEffect(() => {
    fetchWithCredentials(
<<<<<<< HEAD
      `${configApi.getString('backend.baseUrl')}/api/time-saver/templates`
=======
      `${configApi.getString('backend.baseUrl')}/api/time-saver/templates`,
>>>>>>> 30cafda3
    )
      .then(response => response.json())
      .then(dt => setData(dt))
      .catch();
  }, [configApi]);

  if (!data) {
    return <CircularProgress />;
  }

  const templates = data.templates;

  return (
    <Autocomplete
      disablePortal
      id="combo-box-demo"
      options={templates}
      onChange={handleChange}
      renderInput={params => (
        <TextField {...params} variant="outlined" label="Template Name" />
      )}
    />
  );
}<|MERGE_RESOLUTION|>--- conflicted
+++ resolved
@@ -48,11 +48,7 @@
   const theme = useTheme();
   useEffect(() => {
     fetchWithCredentials(
-<<<<<<< HEAD
       `${configApi.getString('backend.baseUrl')}/api/time-saver/templates`
-=======
-      `${configApi.getString('backend.baseUrl')}/api/time-saver/templates`,
->>>>>>> 30cafda3
     )
       .then(response => response.json())
       .then(dt => setData(dt))

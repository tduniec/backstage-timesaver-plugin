{
  "name": "@tduniec/backstage-plugin-time-saver-common",
  "description": "Common functionalities for the time-saver plugin",
<<<<<<< HEAD
  "version": "0.1.3",
=======
  "version": "0.2.0",
>>>>>>> 1b063929
  "main": "src/index.ts",
  "types": "src/index.ts",
  "license": "Apache-2.0",
  "repository": {
    "type": "git",
    "url": "git+https://github.com/tduniec/backstage-timesaver-plugin.git"
  },
  "author": "tduniec <tomekduniec@gmail.com>",
  "publishConfig": {
    "access": "public",
    "main": "dist/index.cjs.js",
    "module": "dist/index.esm.js",
    "types": "dist/index.d.ts"
  },
  "backstage": {
    "role": "common-library",
    "pluginId": "time-saver",
    "pluginPackages": [
      "@tduniec/backstage-plugin-time-saver",
      "@tduniec/backstage-plugin-time-saver-backend",
      "@tduniec/backstage-plugin-time-saver-common"
    ]
  },
  "sideEffects": false,
  "scripts": {
    "build": "backstage-cli package build",
    "lint": "backstage-cli package lint",
    "test": "backstage-cli package test",
    "clean": "backstage-cli package clean",
    "prepack": "backstage-cli package prepack",
    "postpack": "backstage-cli package postpack"
  },
  "dependencies": {
<<<<<<< HEAD
    "@backstage/plugin-permission-common": "^0.7.13"
  },
  "devDependencies": {
    "@backstage/cli": "^0.26.3"
=======
    "@backstage/core-plugin-api": "^1.9.3",
    "@backstage/plugin-permission-common": "^0.7.14"
  },
  "devDependencies": {
    "@backstage/cli": "^0.26.9"
>>>>>>> 1b063929
  },
  "files": [
    "dist"
  ],
  "bugs": {
    "url": "https://github.com/tduniec/backstage-timesaver-plugin/issues"
  },
  "homepage": "https://github.com/tduniec/backstage-timesaver-plugin#readme",
  "keywords": [
    "backstage",
    "time-saver"
  ]
}<|MERGE_RESOLUTION|>--- conflicted
+++ resolved
@@ -1,11 +1,7 @@
 {
   "name": "@tduniec/backstage-plugin-time-saver-common",
   "description": "Common functionalities for the time-saver plugin",
-<<<<<<< HEAD
-  "version": "0.1.3",
-=======
   "version": "0.2.0",
->>>>>>> 1b063929
   "main": "src/index.ts",
   "types": "src/index.ts",
   "license": "Apache-2.0",
@@ -39,18 +35,11 @@
     "postpack": "backstage-cli package postpack"
   },
   "dependencies": {
-<<<<<<< HEAD
-    "@backstage/plugin-permission-common": "^0.7.13"
-  },
-  "devDependencies": {
-    "@backstage/cli": "^0.26.3"
-=======
     "@backstage/core-plugin-api": "^1.9.3",
     "@backstage/plugin-permission-common": "^0.7.14"
   },
   "devDependencies": {
     "@backstage/cli": "^0.26.9"
->>>>>>> 1b063929
   },
   "files": [
     "dist"
